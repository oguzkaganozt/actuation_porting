--- conflicted
+++ resolved
@@ -1,8 +1,6 @@
 <?xml version="1.0" encoding="UTF-8" ?>
 <CycloneDDS xmlns="https://cdds.io/config" xmlns:xsi="http://www.w3.org/2001/XMLSchema-instance" xsi:schemaLocation="https://cdds.io/config https://raw.githubusercontent.com/eclipse-cyclonedds/cyclonedds/master/etc/cyclonedds.xsd">
  <Domain id="1">
-<<<<<<< HEAD
-=======
     <General>
       <AllowMulticast>spdp</AllowMulticast>
       <MaxMessageSize>1400B</MaxMessageSize>  <!--Accommodate for Zephyr's MTU-->
@@ -23,7 +21,6 @@
     </Discovery>
   </Domain>
   <Domain id="2">
->>>>>>> 3f85d173
     <General>
       <AllowMulticast>spdp</AllowMulticast>
       <MaxMessageSize>1400B</MaxMessageSize>  <!--Accommodate for Zephyr's MTU-->
