<?xml version="1.0" encoding="UTF-8" ?>
<CycloneDDS xmlns="https://cdds.io/config" xmlns:xsi="http://www.w3.org/2001/XMLSchema-instance" xsi:schemaLocation="https://cdds.io/config https://raw.githubusercontent.com/eclipse-cyclonedds/cyclonedds/master/etc/cyclonedds.xsd">
 <Domain id="1">
    <General>
      <AllowMulticast>spdp</AllowMulticast>
      <MaxMessageSize>1400B</MaxMessageSize>  <!--Accommodate for Zephyr's MTU-->
        <Interfaces>
            <NetworkInterface autodetermine="true" priority="default" multicast="default" />
        </Interfaces>
    </General>

    <Sizing>
      <ReceiveBufferSize>16384B</ReceiveBufferSize>
      <ReceiveBufferChunkSize>2048B</ReceiveBufferChunkSize>
    </Sizing>

    <Discovery>
      <ParticipantIndex>none</ParticipantIndex>  <!-- TODO: Fix for failed to find participant index https://github.com/ros2/rmw_cyclonedds/issues/458 -->
      <!-- <MaxAutoParticipantIndex>60</MaxAutoParticipantIndex> -->
      <!-- <ParticipantIndex>auto</ParticipantIndex> -->
    </Discovery>
  </Domain>
  <Domain id="2">
    <General>
      <AllowMulticast>spdp</AllowMulticast>
      <MaxMessageSize>1400B</MaxMessageSize>  <!--Accommodate for Zephyr's MTU-->
        <Interfaces>
<<<<<<< HEAD
            <NetworkInterface autodetermine="false" priority="default" multicast="default" name="enp1s0f0"/>
=======
            <NetworkInterface autodetermine="false" priority="default" multicast="default" name="tap0"/>
>>>>>>> 3f85d173
        </Interfaces>
    </General>

    <Sizing>
      <ReceiveBufferSize>16384B</ReceiveBufferSize>
      <ReceiveBufferChunkSize>2048B</ReceiveBufferChunkSize>
    </Sizing>

    <Discovery>
      <ParticipantIndex>none</ParticipantIndex>  <!-- TODO: Fix for failed to find participant index https://github.com/ros2/rmw_cyclonedds/issues/458 -->
      <!-- <MaxAutoParticipantIndex>60</MaxAutoParticipantIndex> -->
      <!-- <ParticipantIndex>auto</ParticipantIndex> -->
    </Discovery>
  </Domain>
</CycloneDDS><|MERGE_RESOLUTION|>--- conflicted
+++ resolved
@@ -25,11 +25,8 @@
       <AllowMulticast>spdp</AllowMulticast>
       <MaxMessageSize>1400B</MaxMessageSize>  <!--Accommodate for Zephyr's MTU-->
         <Interfaces>
-<<<<<<< HEAD
             <NetworkInterface autodetermine="false" priority="default" multicast="default" name="enp1s0f0"/>
-=======
-            <NetworkInterface autodetermine="false" priority="default" multicast="default" name="tap0"/>
->>>>>>> 3f85d173
+            <!-- <NetworkInterface autodetermine="false" priority="default" multicast="default" name="tap0"/> -->
         </Interfaces>
     </General>
 
